<<<<<<< HEAD
import * as fetch from 'node-fetch';

// import {render} from '../ui/entry-server.js';
=======
import {renderToString} from 'vue/server-renderer';
import {zcapWriteRequest} from '../services/http.js';
>>>>>>> 28e6889c

import {
  defaultLanguage, exchanger, relyingParties, theme, translations
} from '../config/config.js';

export async function exchangeCodeForToken(req, res) {
  res.status(500).send('Not implemented');
}

export async function login(req, res) {
  // Validate the client_id parameter from the request

  // If the client_id is not in the relyingParties array, throw an error
  if(!relyingParties.map(rp => rp.client_id).includes(req.query.client_id)) {
    res.status(400).send({message: 'Unknown client_id'});
  }
  const rp = relyingParties.find(rp => rp.client_id == req.query.client_id);

  // Validate Redirect URI is permitted
  if(!req.query.redirect_uri) {
    res.status(400).send({message: 'redirect_uri is required'});
    return;
  } else if(rp.redirect_uri != req.query.redirect_uri) {
    res.status(400).send({message: 'Unknown redirect_uri'});
    return;
  }

  // Validate scope is openid only.
  if(!req.query.scope) {
    res.status(400).send({message: 'scope is required'});
    return;
  } else if(req.query.scope !== 'openid') {
    res.status(400).send({message: 'Invalid scope'});
    return;
  }

  // Generate exchange initiation request payload
  const expectedContext = [
    'https://www.w3.org/2018/credentials/v1',
    rp.credential_context
  ];
  const expectedType = ['VerifiableCredential', rp.credential_type];

  // TODO: update tests
  const {result} = await zcapWriteRequest({
    endpoint: exchanger.base_url,
    zcap: {
      capability: exchanger.capability,
      clientSecret: exchanger.clientSecret
    },
    json: {
      ttl: 60 * 15,
      variables: {
        verifiablePresentationRequest: rp.vpr
      }
    }
  });
  if(result.status !== 204) {
    res.status(500).send({
      message: 'Error initiating exchange'
    });
    return;
  }

  const exchangeId = result.headers.get('location');

  const unencodedOffer = {
    credential_issuer: exchangeId,
    credentials: [{
      format: 'ldp_vc',
      credential_definition: {
        '@context': expectedContext,
        type: expectedType,
      }
    }],
    grants: {
      'urn:ietf:params:oauth:grant-type:pre-authorized_code': {
        'pre-authorized_code': 'db011b91-cd1c-481f-a34c-eb45ee39be3a'
      }
    }
  };
  const exchangeResponse = {
    vcapi: exchangeId,
    OID4VCI: 'openid-verification-request://?credential_offer=' +
    encodeURIComponent(JSON.stringify(unencodedOffer))
  };

  const safeContext = {
    step: 'login',
    rp: {
      redirect_uri: rp.redirect_uri,
      name: rp.name,
      icon: rp.icon,
      background_image: rp.background_image
    },
    translations,
    defaultLanguage,
    theme,
    exchangeData: exchangeResponse
  };
  const manifest = {};
  const render = (await import('../dist/server/entry-server.js')).render;
  const [rendered, preloadLinks] = await render(manifest, safeContext);

  const completeHtml = `<!DOCTYPE html>
  <html>
    <head>
      <title>Login to ${rp.name}</title>
      ${preloadLinks}
      <script type="module" src="/ui/entry-client.js"></script>
      <script>
        window.ctx = ${JSON.stringify(safeContext)};
      </script>
    </head>
    <body>
      <div id="app">${rendered}</div>
    </body>
  </html>`;

  res.status(200).send(completeHtml);
  return;
}<|MERGE_RESOLUTION|>--- conflicted
+++ resolved
@@ -1,11 +1,6 @@
-<<<<<<< HEAD
 import * as fetch from 'node-fetch';
 
-// import {render} from '../ui/entry-server.js';
-=======
-import {renderToString} from 'vue/server-renderer';
 import {zcapWriteRequest} from '../services/http.js';
->>>>>>> 28e6889c
 
 import {
   defaultLanguage, exchanger, relyingParties, theme, translations
@@ -63,7 +58,12 @@
       }
     }
   });
-  if(result.status !== 204) {
+  if(!result) {
+    res.status(500).send({
+      message: 'Error initiating exchange: check exchanger configuration.'
+    });
+    return;
+  } else if(result.status !== 204) {
     res.status(500).send({
       message: 'Error initiating exchange'
     });
