module.exports = {
  root: true,
<<<<<<< HEAD
  parserOptions: {
    ecmaVersion: 2020
  },
=======
>>>>>>> c979fe4c
  env: {
    node: true
  },
  extends: [
    'digitalbazaar',
    'digitalbazaar/module'
  ],
  ignorePatterns: [
    'node_modules/',
    'dist/'
  ],
  rules: {
    'linebreak-style': [
      'error',
      (process.platform === 'win32' ? 'windows' : 'unix')
    ],
    'unicorn/prefer-node-protocol': 'error'
  }
};<|MERGE_RESOLUTION|>--- conflicted
+++ resolved
@@ -1,11 +1,8 @@
 module.exports = {
   root: true,
-<<<<<<< HEAD
   parserOptions: {
     ecmaVersion: 2020
   },
-=======
->>>>>>> c979fe4c
   env: {
     node: true
   },
